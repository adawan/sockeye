--- conflicted
+++ resolved
@@ -228,13 +228,9 @@
                  weight: Optional[mx.sym.Symbol],
                  weight_normalization: bool,
                  prefix: str = C.DEFAULT_OUTPUT_LAYER_PREFIX) -> None:
-<<<<<<< HEAD
+
         super().__init__(hidden_size, vocab_size, weight, weight_normalization, prefix)
-=======
-        super(hidden_size, vocab_size, weight, weight_normalization, prefix=prefix)
-
-        # TODO: init for extra steps
->>>>>>> f7e46b9c
+
 
     def __call__(self,
                  hidden: Union[mx.sym.Symbol, mx.nd.NDArray],
@@ -242,22 +238,16 @@
                  weight: Optional[mx.nd.NDArray] = None,
                  bias: Optional[mx.nd.NDArray] = None):
         """
-<<<<<<< HEAD
         Transformation to vocab size + source sentece size, weighted softmax using pointer nets. Returns probabilities.
 
         :param hidden: Decoder representation for n elements. Shape: (n, self.num_hidden).
         :param context: Context on the source sentence.
-=======
-        TODO: Linear transformation to vocab size. Returns logits.
-
-        :param hidden: Decoder representation for n elements. Shape: (n, self.num_hidden).
->>>>>>> f7e46b9c
+
         :return: Logits. Shape(n, self.vocab_size).
         """
 
         if isinstance(hidden, mx.sym.Symbol) and isinstance(context, mx.sym.Symbol):
             # TODO dropout?
-<<<<<<< HEAD
             # TODO num_hidden fc1 needs to be passed as well as other nets options
 
             logits_trg = super().__call__(hidden, weight=weight, bias=bias)
@@ -290,48 +280,12 @@
             weighted_probs_src = probs_src * switch_prob
 
             return mx.sym.concat(weighted_probs_src, weighted_probs_trg, dim=1, name=C.SOFTMAX_OUTPUT_NAME)
-=======
-            # TODO num_hidden? -- needs to be passed as well as other nets options
-
-            logits_trg = super(hidden, weight=weight, bias=bias)
-            probs_trg = mx.sym.softmax(data=logits_trg, axis=1)
-            probs_src = mx.sym.softmax(data=context, axis=1)
-            switch_input = mx.sym.concat(context, logits_trg, axis=1)
-
-            switch_fc1 = mx.sym.FullyConnected(data=switch_input,
-                                         num_hidden=self.vocab_size,
-                                         weight=self.w,
-                                         bias=self.b,
-                                         flatten=False,
-                                         name=C.SWITCH_PROB_NAME)
-
-            #TODO add noisy tanh activation function
-            switch_a1 = mx.sym.Activation(switch_fc1, act_type='tanh')
-
-            switch_fc2 = mx.sym.FullyConnected(data=switch_a1,
-                                         num_hidden=1,
-                                         weight=self.w,
-                                         bias=self.b,
-                                         flatten=False,
-                                         name=C.SWITCH_PROB_NAME)
-
-            switch_prob = mx.sym.Activation(switch_fc2, act_type='tanh')
-
-            weighted_probs_trg = probs_trg * switch_prob
-            weighted_probs_src = probs_src * switch_prob
-
-            return mx.sym.concat(weighted_probs_src, weighted_probs_trg, axis=1)
-
->>>>>>> f7e46b9c
+
 
         # Equivalent NDArray implementation (requires passed weights/biases)
         if isinstance(hidden, mx.nd.NDArray) and (context, mx.nd.NDArray):
             utils.check_condition(weight is not None and bias is not None,
-<<<<<<< HEAD
-                                  "OutputLayer NDArray implementation requires passing weight and bias NDArrays.")
-=======
                               "OutputLayer NDArray implementation requires passing weight and bias NDArrays.")
->>>>>>> f7e46b9c
 
             logits_trg = super(hidden, weight=weight, bias=bias)
             probs_trg = mx.nd.softmax(data=logits_trg, axis=1)
@@ -339,56 +293,32 @@
             switch_input = mx.nd.concat(context, logits_trg, axis=1)
 
             switch_fc1 = mx.nd.FullyConnected(data=switch_input,
-<<<<<<< HEAD
                                               num_hidden=self.vocab_size,
                                               weight=self.w,
                                               bias=self.b,
                                               flatten=False,
                                               name=C.SWITCH_PROB_NAME + "_fc1")
-=======
-                                               num_hidden=self.vocab_size,
-                                               weight=self.w,
-                                               bias=self.b,
-                                               flatten=False,
-                                               name=C.SWITCH_PROB_NAME)
->>>>>>> f7e46b9c
+
 
             # TODO add noisy tanh activation function
             switch_a1 = mx.nd.Activation(switch_fc1, act_type='tanh')
 
             switch_fc2 = mx.nd.FullyConnected(data=switch_a1,
-<<<<<<< HEAD
                                               num_hidden=1,
                                               weight=self.w,
                                               bias=self.b,
                                               flatten=False,
                                               name=C.SWITCH_PROB_NAME + "_fc2")
-=======
-                                               num_hidden=1,
-                                               weight=self.w,
-                                               bias=self.b,
-                                               flatten=False,
-                                               name=C.SWITCH_PROB_NAME)
->>>>>>> f7e46b9c
 
             switch_prob = mx.nd.Activation(switch_fc2, act_type='tanh')
 
             weighted_probs_trg = probs_trg * switch_prob
-<<<<<<< HEAD
             weighted_probs_src = probs_src * (1 - switch_prob)
 
-            return mx.nd.concat(weighted_probs_src, weighted_probs_trg, axis=1)
+            return mx.nd.concat(weighted_probs_src, weighted_probs_trg, dim=1)
 
         utils.check_condition((isinstance(hidden, mx.nd.NDArray) and (context, mx.sym.Symbol)) or
                               (isinstance(context, mx.nd.NDArray) and (hidden, mx.sym.Symbol)),
-=======
-            weighted_probs_src = probs_src * switch_prob
-
-            return mx.nd.concat(weighted_probs_src, weighted_probs_trg, axis=1)
-
-        utils.check_condition( (isinstance(hidden, mx.nd.NDArray) and (context, mx.sym.Symbol)) or
-                               (isinstance(context, mx.nd.NDArray) and (hidden, mx.sym.Symbol)),
->>>>>>> f7e46b9c
                               "PointerOutputLayer supports only hidden and context to be of the same kind (Symbol or NDArray).")
 
 
