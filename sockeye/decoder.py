--- conflicted
+++ resolved
@@ -352,14 +352,9 @@
         variables = [mx.sym.Variable(C.SOURCE_ENCODED_NAME),
                      mx.sym.Variable(C.SOURCE_LENGTH_NAME)]
         if target_max_length > 1:  # no cache for initial decoder step
-<<<<<<< HEAD
             for l in range(len(self.layers)):
                 variables.append(mx.sym.Variable('cache_l%d_k' % l))
                 variables.append(mx.sym.Variable('cache_l%d_v' % l))
-
-=======
-            variables.append(mx.sym.Variable('cache'))
->>>>>>> f7e46b9c
         return variables
 
     def state_shapes(self,
