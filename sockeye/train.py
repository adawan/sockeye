--- conflicted
+++ resolved
@@ -78,19 +78,11 @@
 
     :param args: Arguments as returned by argparse.
     """
-<<<<<<< HEAD
-
-    # TODO: check args compatibility with pointer nets if necessary
-
-    check_condition(not args.use_pointer_nets or args.shared_vocab,
+    check_condition(args.encoder == C.IMAGE_PRETRAIN_TYPE or not args.use_pointer_nets or args.shared_vocab,
                     "Pointer networks required a shared vocabulary.")
 
-    check_condition(args.optimized_metric == C.BLEU or args.optimized_metric in args.metrics,
-                    "Must optimize either BLEU or one of tracked metrics (--metrics)")
-=======
     check_condition(args.optimized_metric == C.BLEU or args.optimized_metric == C.ROUGE1 or args.optimized_metric in args.metrics,
                     "Must optimize either BLEU, ROUGE or one of tracked metrics (--metrics)")
->>>>>>> c59361d8
 
     if args.encoder == C.TRANSFORMER_TYPE:
         check_condition(args.transformer_model_size[0] == args.num_embed[0],
