# Copyright 2017 Amazon.com, Inc. or its affiliates. All Rights Reserved.
#
# Licensed under the Apache License, Version 2.0 (the "License"). You may not
# use this file except in compliance with the License. A copy of the License
# is located at
#
#     http://aws.amazon.com/apache2.0/
#
# or in the "license" file accompanying this file. This file is distributed on
# an "AS IS" BASIS, WITHOUT WARRANTIES OR CONDITIONS OF ANY KIND, either
# express or implied. See the License for the specific language governing
# permissions and limitations under the License.

"""
Code for training
"""
import logging
import multiprocessing as mp
import os
import pickle
import random
import shutil
import time
from functools import reduce
from math import sqrt
from typing import Any, Dict, List, Optional, Tuple, Union

import mxnet as mx
import numpy as np

from . import checkpoint_decoder
from . import constants as C
from . import data_io
from . import loss
from . import lr_scheduler
from . import model
from . import utils
from .optimizers import BatchState, CheckpointState, SockeyeOptimizer, OptimizerConfig

logger = logging.getLogger(__name__)


class TrainingModel(model.SockeyeModel):
    """
    TrainingModel is a SockeyeModel that fully unrolls over source and target sequences.

    :param config: Configuration object holding details about the model.
    :param context: The context(s) that MXNet will be run in (GPU(s)/CPU).
    :param output_dir: Directory where this model is stored.
    :param provide_data: List of input data descriptions.
    :param provide_label: List of label descriptions.
    :param default_bucket_key: Default bucket key.
    :param bucketing: If True bucketing will be used, if False the computation graph will always be
            unrolled to the full length.
    :param gradient_compression_params: Optional dictionary of gradient compression parameters.
    :param fixed_param_names: Optional list of params to fix during training (i.e. their values will not be trained).
    """

    def __init__(self,
                 config: model.ModelConfig,
                 context: List[mx.context.Context],
                 output_dir: str,
                 provide_data: List[mx.io.DataDesc],
                 provide_label: List[mx.io.DataDesc],
                 default_bucket_key: Tuple[int, int],
                 bucketing: bool,
                 gradient_compression_params: Optional[Dict[str, Any]] = None,
<<<<<<< HEAD
                 fixed_param_names: Optional[List[str]] = None) -> None:
=======
                 use_pointer_nets: bool = False) -> None:
>>>>>>> f7e46b9c
        super().__init__(config)
        self.context = context
        self.output_dir = output_dir
        self.fixed_param_names = fixed_param_names
        self._bucketing = bucketing
        self._gradient_compression_params = gradient_compression_params
        self._initialize(provide_data, provide_label, default_bucket_key)
        self._monitor = None  # type: Optional[mx.monitor.Monitor]
        self.use_pointer_nets = use_pointer_nets

    def _initialize(self,
                    provide_data: List[mx.io.DataDesc],
                    provide_label: List[mx.io.DataDesc],
                    default_bucket_key: Tuple[int, int]):
        """
        Initializes model components, creates training symbol and module, and binds it.
        """
        source = mx.sym.Variable(C.SOURCE_NAME)
        source_words = source.split(num_outputs=self.config.config_embed_source.num_factors,
                                    axis=2, squeeze_axis=True)[0]

        self.model_loss = loss.get_loss(self.config.config_loss)

        source_length = utils.compute_lengths(source_words)
        target = mx.sym.Variable(C.TARGET_NAME)
        target_length = utils.compute_lengths(target)
        labels = mx.sym.reshape(data=mx.sym.Variable(C.TARGET_LABEL_NAME), shape=(-1,))
        data_names = [C.SOURCE_NAME, C.TARGET_NAME]
        label_names = [C.TARGET_LABEL_NAME]

        if self.config.use_pointer_nets:
            pointer_labels = mx.sym.reshape(data=mx.sym.Variable(C.POINTER_LABEL_NAME), shape=(-1,))
            label_names.append(C.POINTER_LABEL_NAME)

        # check provide_{data,label} names
        provide_data_names = [d[0] for d in provide_data]
        utils.check_condition(provide_data_names == data_names,
                              "incompatible provide_data: %s, names should be %s" % (provide_data_names, data_names))
        provide_label_names = [d[0] for d in provide_label]
        utils.check_condition(provide_label_names == label_names,
                              "incompatible provide_label: %s, names should be %s" % (provide_label_names, label_names))

        def sym_gen(seq_lens):
            """
            Returns a (grouped) loss symbol given source & target input lengths.
            Also returns data and label names for the BucketingModule.
            """
            source_seq_len, target_seq_len = seq_lens

            # source embedding
            (source_embed,
             source_embed_length,
             source_embed_seq_len) = self.embedding_source.encode(source, source_length, source_seq_len)

            # target embedding
            (target_embed,
             target_embed_length,
             target_embed_seq_len) = self.embedding_target.encode(target, target_length, target_seq_len)

            # encoder
            # source_encoded: (batch_size, source_encoded_length, encoder_depth)
            (source_encoded,
             source_encoded_length,
             source_encoded_seq_len) = self.encoder.encode(source_embed,
                                                           source_embed_length,
                                                           source_embed_seq_len)

            # decoder
            # target_decoded: (batch-size, target_len, decoder_depth)
            # TODO: (zappella@) currently we are getting context which is source*att_probs not the two separate vectors
            target_decoded_and_context = self.decoder.decode_sequence(source_encoded, source_encoded_length,
                                                                      source_encoded_seq_len,
                                                                      target_embed, target_embed_length,
                                                                      target_embed_seq_len)

            target_decoded = target_decoded_and_context[0]

            # target_decoded: (batch_size * target_seq_len, decoder_depth)
            target_decoded = mx.sym.reshape(data=target_decoded, shape=(-3, 0))

<<<<<<< HEAD
            # TODO: context is returned only by recurrent decoder at the moment
            if len(target_decoded_and_context.list_outputs()) > 1:
                context = target_decoded_and_context[1]
                context = mx.sym.reshape(data=context, shape=(-3, 0))
=======
            #TODO: context is returned only by recurrent decoder at the moment
            if len(target_decoded_and_context.list_outputs()) > 1:
                context = target_decoded_and_context[1]
                context = mx.sym.reshape(data=context, shape=(-3, 0))
                # TODO: currently we are not using the context, it will be used in the new output layer implementation
>>>>>>> f7e46b9c

            # output layer
            # logits: (batch_size * target_seq_len, target_vocab_size)
            if not self.config.use_pointer_nets:
                logits = self.output_layer(target_decoded)
                probs = self.model_loss.get_loss(logits, labels)
            else:
                softmax_probs = self.output_layer(target_decoded, context=context)
<<<<<<< HEAD
                probs = self.model_loss.get_loss(softmax_probs, mx.sym.Group([labels, pointer_labels]))
=======
                probs = self.model_loss.get_loss(softmax_probs, labels)
>>>>>>> f7e46b9c

            return mx.sym.Group(probs), data_names, label_names

        if self._bucketing:
            logger.info("Using bucketing. Default max_seq_len=%s", default_bucket_key)
            self.module = mx.mod.BucketingModule(sym_gen=sym_gen,
                                                 logger=logger,
                                                 default_bucket_key=default_bucket_key,
                                                 context=self.context,
                                                 compression_params=self._gradient_compression_params,
                                                 fixed_param_names=self.fixed_param_names)
        else:
            logger.info("No bucketing. Unrolled to (%d,%d)",
                        self.config.config_data.max_seq_len_source, self.config.config_data.max_seq_len_target)
            symbol, _, __ = sym_gen(default_bucket_key)
            self.module = mx.mod.Module(symbol=symbol,
                                        data_names=data_names,
                                        label_names=label_names,
                                        logger=logger,
                                        context=self.context,
                                        compression_params=self._gradient_compression_params,
                                        fixed_param_names=self.fixed_param_names)

        self.module.bind(data_shapes=provide_data,
                         label_shapes=provide_label,
                         for_training=True,
                         force_rebind=True,
                         grad_req='write')

        self.module.symbol.save(os.path.join(self.output_dir, C.SYMBOL_NAME))

        self.save_version(self.output_dir)
        self.save_config(self.output_dir)

    def run_forward_backward(self, batch: mx.io.DataBatch, metric: mx.metric.EvalMetric):
        """
        Runs forward/backward pass and updates training metric(s).
        """
        self.module.forward_backward(batch)
        self.module.update_metric(metric, batch.label)

    def update(self):
        """
        Updates parameters of the module.
        """
        self.module.update()

    def get_global_gradient_norm(self) -> float:
        """
        Returns global gradient norm.
        """
        # average norm across executors:
        exec_norms = [global_norm([arr for arr in exe.grad_arrays if arr is not None]) for exe in self.executors]
        norm_val = sum(exec_norms) / float(len(exec_norms))
        norm_val *= self.optimizer.rescale_grad
        return norm_val

    def rescale_gradients(self, scale: float):
        """
        Rescales gradient arrays of executors by scale.
        """
        for exe in self.executors:
            for arr in exe.grad_arrays:
                if arr is None:
                    continue
                arr *= scale

    def prepare_batch(self, batch: mx.io.DataBatch):
        """
        Pre-fetches the next mini-batch.

        :param batch: The mini-batch to prepare.
        """
        self.module.prepare(batch)

    def evaluate(self, eval_iter: data_io.BaseParallelSampleIter, eval_metric: mx.metric.EvalMetric):
        """
        Resets and recomputes evaluation metric on given data iterator.
        """
        for eval_batch in eval_iter:
            self.module.forward(eval_batch, is_train=False)
            self.module.update_metric(eval_metric, eval_batch.label)

    @property
    def current_module(self) -> mx.module.Module:
        # As the BucketingModule does not expose all methods of the underlying Module we need to directly access
        # the currently active module, when we use bucketing.
        return self.module._curr_module if self._bucketing else self.module

    @property
    def executors(self):
        return self.current_module._exec_group.execs

    @property
    def loss(self):
        return self.model_loss

    @property
    def optimizer(self) -> Union[mx.optimizer.Optimizer, SockeyeOptimizer]:
        """
        Returns the optimizer of the underlying module.
        """
        # TODO: Push update to MXNet to expose the optimizer (Module should have a get_optimizer method)
        return self.current_module._optimizer

    def initialize_optimizer(self, config: OptimizerConfig):
        """
        Initializes the optimizer of the underlying module with an optimizer config.
        """
        self.module.init_optimizer(kvstore=config.kvstore,
                                   optimizer=config.name,
                                   optimizer_params=config.params,
                                   force_init=True)  # force init for training resumption use case

    def save_optimizer_states(self, fname: str):
        """
        Saves optimizer states to a file.

        :param fname: File name to save optimizer states to.
        """
        self.current_module.save_optimizer_states(fname)

    def load_optimizer_states(self, fname: str):
        """
        Loads optimizer states from file.

        :param fname: File name to load optimizer states from.
        """
        self.current_module.load_optimizer_states(fname)

    def initialize_parameters(self, initializer: mx.init.Initializer, allow_missing_params: bool):
        """
        Initializes the parameters of the underlying module.

        :param initializer: Parameter initializer.
        :param allow_missing_params: Whether to allow missing parameters.
        """
        self.module.init_params(initializer=initializer,
                                arg_params=self.params,
                                aux_params=self.aux_params,
                                allow_missing=allow_missing_params,
                                force_init=False)

    def log_parameters(self):
        """
        Logs information about model parameters.
        """
        arg_params, aux_params = self.module.get_params()
        total_parameters = 0
        info = []  # type: List[str]
        for name, array in sorted(arg_params.items()):
            info.append("%s: %s" % (name, array.shape))
            total_parameters += reduce(lambda x, y: x * y, array.shape)
        logger.info("Model parameters: %s", ", ".join(info))
        if self.fixed_param_names:
            logger.info("Fixed model parameters: %s", ", ".join(self.fixed_param_names))
        logger.info("Total # of parameters: %d", total_parameters)

    def save_params_to_file(self, fname: str):
        """
        Synchronizes parameters across devices, saves the parameters to disk, and updates self.params
        and self.aux_params.

        :param fname: Filename to write parameters to.
        """
        arg_params, aux_params = self.module.get_params()
        self.module.set_params(arg_params, aux_params)
        self.params = arg_params
        self.aux_params = aux_params
        super().save_params_to_file(fname)

    def load_params_from_file(self, fname: str, allow_missing_params: bool = False):
        """
        Loads parameters from a file and sets the parameters of the underlying module and this model instance.

        :param fname: File name to load parameters from.
        :param allow_missing_params: If set, the given parameters are allowed to be a subset of the Module parameters.
        """
        super().load_params_from_file(fname)  # sets self.params & self.aux_params
        self.module.set_params(arg_params=self.params,
                               aux_params=self.aux_params,
                               allow_missing=allow_missing_params)

    def install_monitor(self, monitor_pattern: str, monitor_stat_func_name: str):
        """
        Installs an MXNet monitor onto the underlying module.

        :param monitor_pattern: Pattern string.
        :param monitor_stat_func_name: Name of monitor statistics function.
        """
        self._monitor = mx.monitor.Monitor(interval=C.MEASURE_SPEED_EVERY,
                                           stat_func=C.MONITOR_STAT_FUNCS.get(monitor_stat_func_name),
                                           pattern=monitor_pattern,
                                           sort=True)
        self.module.install_monitor(self._monitor)
        logger.info("Installed MXNet monitor; pattern='%s'; statistics_func='%s'",
                    monitor_pattern, monitor_stat_func_name)

    @property
    def monitor(self) -> Optional[mx.monitor.Monitor]:
        return self._monitor


def global_norm(ndarrays: List[mx.nd.NDArray]) -> float:
    # accumulate in a list, as asscalar is blocking and this way we can run the norm calculation in parallel.
    norms = [mx.nd.square(mx.nd.norm(arr)) for arr in ndarrays if arr is not None]
    return sqrt(sum(norm.asscalar() for norm in norms))


class TrainState:
    """
    Stores the state an EarlyStoppingTrainer instance.
    """

    __slots__ = ['num_not_improved', 'epoch', 'checkpoint', 'best_checkpoint',
                 'updates', 'samples', 'gradient_norm', 'metrics', 'start_tic',
                 'early_stopping_metric', 'best_metric', 'best_checkpoint']

    def __init__(self, early_stopping_metric: str) -> None:
        self.num_not_improved = 0
        self.epoch = 0
        self.checkpoint = 0
        self.best_checkpoint = 0
        self.updates = 0
        self.samples = 0
        self.gradient_norm = None  # type: Optional[float]
        # stores dicts of metric names & values for each checkpoint
        self.metrics = []  # type: List[Dict]
        self.start_tic = time.time()
        self.early_stopping_metric = early_stopping_metric
        self.best_metric = C.METRIC_WORST[early_stopping_metric]
        self.best_checkpoint = 0

    def save(self, fname: str):
        """
        Saves this training state to fname.
        """
        with open(fname, "wb") as fp:
            pickle.dump(self, fp)

    @staticmethod
    def load(fname: str) -> 'TrainState':
        """
        Loads a training state from fname.
        """
        with open(fname, "rb") as fp:
            return pickle.load(fp)


class EarlyStoppingTrainer:
    """
    Trainer class that fits a TrainingModel using early stopping on held-out validation data.

    :param model: TrainingModel instance.
    :param optimizer_config: The optimizer configuration.
    :param max_params_files_to_keep: Maximum number of params files to keep in the output folder (last n are kept).
    :param log_to_tensorboard: If True write training and evaluation logs to tensorboard event files.
    """

    def __init__(self,
                 model: TrainingModel,
                 optimizer_config: OptimizerConfig,
                 max_params_files_to_keep: int,
                 log_to_tensorboard: bool = True) -> None:
        self.model = model
        self.optimizer_config = optimizer_config
        self.max_params_files_to_keep = max_params_files_to_keep
        self.tensorboard_logger = None  # type: Optional[TensorboardLogger]
        if log_to_tensorboard:
            self.tensorboard_logger = TensorboardLogger(log_dir=os.path.join(model.output_dir, C.TENSORBOARD_NAME))
        self.state = None  # type: Optional[TrainState]

    def fit(self,
            train_iter: data_io.BaseParallelSampleIter,
            validation_iter: data_io.BaseParallelSampleIter,
            early_stopping_metric,
            metrics: List[str],
            checkpoint_frequency: int,
            max_num_not_improved: int,
            max_updates: Optional[int] = None,
            min_num_epochs: Optional[int] = None,
            max_num_epochs: Optional[int] = None,
            lr_decay_param_reset: bool = False,
            lr_decay_opt_states_reset: str = C.LR_DECAY_OPT_STATES_RESET_OFF,
            decoder: Optional[checkpoint_decoder.CheckpointDecoder] = None,
            mxmonitor_pattern: Optional[str] = None,
            mxmonitor_stat_func: Optional[str] = None,
            allow_missing_parameters: bool = False,
            existing_parameters: Optional[str] = None):
        """
        Fits model to data given by train_iter using early-stopping w.r.t data given by val_iter.
        Saves all intermediate and final output to output_folder.

        :param train_iter: The training data iterator.
        :param validation_iter: The data iterator for held-out data.

        :param early_stopping_metric: The metric that is evaluated on held-out data and optimized.
        :param metrics: List of metrics that will be tracked during training.
        :param checkpoint_frequency: Frequency of checkpoints in number of update steps.

        :param max_num_not_improved: Stop training if early_stopping_metric did not improve for this many checkpoints.
               Use -1 to disable stopping based on early_stopping_metric.
        :param max_updates: Optional maximum number of update steps.
        :param min_num_epochs: Optional minimum number of epochs to train, overrides early stopping.
        :param max_num_epochs: Optional maximum number of epochs to train, overrides early stopping.

        :param lr_decay_param_reset: Reset parameters to previous best after a learning rate decay.
        :param lr_decay_opt_states_reset: How to reset optimizer states after a learning rate decay.

        :param decoder: Optional CheckpointDecoder instance to decode and compute evaluation metrics.
        :param mxmonitor_pattern: Optional pattern to match to monitor weights/gradients/outputs
               with MXNet's monitor. Default is None which means no monitoring.
        :param mxmonitor_stat_func: Choice of statistics function to run on monitored weights/gradients/outputs
               when using MXNEt's monitor.

        :param allow_missing_parameters: Allow missing parameters when initializing model parameters from file.
        :param existing_parameters: Optional filename of existing/pre-trained parameters to initialize from.

        :return: Best score on validation data observed during training.
        """
        self._check_args(metrics, early_stopping_metric, lr_decay_opt_states_reset, lr_decay_param_reset, decoder)
        logger.info("Early stopping by optimizing '%s'", early_stopping_metric)

        self._initialize_parameters(existing_parameters, allow_missing_parameters)
        self._initialize_optimizer()

        resume_training = os.path.exists(self.training_state_dirname)
        if resume_training:
            logger.info("Found partial training in '%s'. Resuming from saved state.", self.training_state_dirname)
            utils.check_condition('dist' not in self.optimizer_config.kvstore,
                                  "Training continuation not supported with distributed training.")
            self._load_training_state(train_iter)
        else:
            self.state = TrainState(early_stopping_metric)
            self._save_params()
            self._update_best_params_link()
            self._save_training_state(train_iter)
            self._update_best_optimizer_states(lr_decay_opt_states_reset)
            logger.info("Training started.")

        metric_train, metric_val, metric_loss = self._create_metrics(metrics, self.model.optimizer, self.model.loss)

        process_manager = None
        if decoder is not None:
            process_manager = DecoderProcessManager(self.model.output_dir, decoder=decoder)

        if mxmonitor_pattern is not None:
            self.model.install_monitor(mxmonitor_pattern, mxmonitor_stat_func)

        speedometer = Speedometer(frequency=C.MEASURE_SPEED_EVERY, auto_reset=False)
        tic = time.time()

        next_data_batch = train_iter.next()
        while True:

            if not train_iter.iter_next():
                self.state.epoch += 1
                train_iter.reset()
                if max_num_epochs is not None and self.state.epoch == max_num_epochs:
                    logger.info("Maximum # of epochs (%s) reached.", max_num_epochs)
                    break

            if max_updates is not None and self.state.updates == max_updates:
                logger.info("Maximum # of updates (%s) reached.", max_updates)
                break

            ######
            # STEP
            ######
            batch = next_data_batch
            self._step(self.model, batch, checkpoint_frequency, metric_train, metric_loss)
            if train_iter.iter_next():
                next_data_batch = train_iter.next()
                self.model.prepare_batch(next_data_batch)
            batch_num_samples = batch.data[0].shape[0]
            batch_num_tokens = batch.data[0].shape[1] * batch_num_samples
            self.state.updates += 1
            self.state.samples += batch_num_samples
            speedometer(self.state.epoch, self.state.updates, batch_num_samples, batch_num_tokens, metric_train)

            ############
            # CHECKPOINT
            ############
            if self.state.updates > 0 and self.state.updates % checkpoint_frequency == 0:
                time_cost = time.time() - tic
                self.state.checkpoint += 1
                # (1) save parameters and evaluate on validation data
                self._save_params()
                logger.info("Checkpoint [%d]\tUpdates=%d Epoch=%d Samples=%d Time-cost=%.3f Updates/sec=%.3f",
                            self.state.checkpoint, self.state.updates, self.state.epoch,
                            self.state.samples, time_cost, checkpoint_frequency / time_cost)
                for name, val in metric_train.get_name_value():
                    logger.info('Checkpoint [%d]\tTrain-%s=%f', self.state.checkpoint, name, val)
                self._evaluate(validation_iter, metric_val)
                for name, val in metric_val.get_name_value():
                    logger.info('Checkpoint [%d]\tValidation-%s=%f', self.state.checkpoint, name, val)

                # (3) update training metrics
                self._update_metrics(metric_train, metric_val, process_manager)
                metric_train.reset()

                # (4) determine improvement
                has_improved = False
                previous_best = self.state.best_metric
                for checkpoint, metric_dict in enumerate(self.state.metrics, 1):
                    value = metric_dict.get("%s-val" % early_stopping_metric, self.state.best_metric)
                    if utils.metric_value_is_better(value, self.state.best_metric, early_stopping_metric):
                        self.state.best_metric = value
                        self.state.best_checkpoint = checkpoint
                        has_improved = True

                if has_improved:
                    self._update_best_params_link()
                    self._update_best_optimizer_states(lr_decay_opt_states_reset)
                    self.state.num_not_improved = 0
                    logger.info("Validation-%s improved to %f (delta=%f).", early_stopping_metric,
                                self.state.best_metric, abs(self.state.best_metric - previous_best))
                else:
                    self.state.num_not_improved += 1
                    logger.info("Validation-%s has not improved for %d checkpoints, best so far: %f",
                                early_stopping_metric, self.state.num_not_improved, self.state.best_metric)

                # If using an extended optimizer, provide extra state information about the current checkpoint
                # Loss: optimized metric
                if metric_loss is not None and isinstance(self.model.optimizer, SockeyeOptimizer):
                    m_val = 0
                    for name, val in metric_val.get_name_value():
                        if name == early_stopping_metric:
                            m_val = val
                    checkpoint_state = CheckpointState(checkpoint=self.state.checkpoint, metric_val=m_val)
                    self.model.optimizer.pre_update_checkpoint(checkpoint_state)

                # (5) adjust learning rates
                self._adjust_learning_rate(has_improved, lr_decay_param_reset, lr_decay_opt_states_reset)

                # (6) save training state
                self._save_training_state(train_iter)

                # (7) determine stopping
                if 0 <= max_num_not_improved <= self.state.num_not_improved:
                    logger.info("Maximum number of not improved checkpoints (%d) reached: %d",
                                max_num_not_improved, self.state.num_not_improved)
                    stop_fit = True

                    if min_num_epochs is not None and self.state.epoch < min_num_epochs:
                        logger.info("Minimum number of epochs (%d) not reached yet: %d",
                                    min_num_epochs, self.state.epoch)
                        stop_fit = False

                    if stop_fit:
                        break

                tic = time.time()

        self._cleanup(lr_decay_opt_states_reset)
        logger.info("Training finished. Best checkpoint: %d. Best validation %s: %.6f",
                    self.state.best_checkpoint, early_stopping_metric, self.state.best_metric)
        return self.state.best_metric

    def _step(self,
              model: TrainingModel,
              batch: mx.io.DataBatch,
              checkpoint_frequency: int,
              metric_train: mx.metric.EvalMetric,
              metric_loss: Optional[mx.metric.EvalMetric] = None):
        """
        Performs an update to model given a batch and updates metrics.
        """

        if model.monitor is not None:
            model.monitor.tic()

        ####################
        # Forward & Backward
        ####################
        model.run_forward_backward(batch, metric_train)

        ####################
        # Gradient rescaling
        ####################
        gradient_norm = None
        if self.state.updates > 0 and (self.state.updates + 1) % checkpoint_frequency == 0:
            # compute values for logging to metrics (before rescaling...)
            gradient_norm = self.state.gradient_norm = model.get_global_gradient_norm()

        # note: C.GRADIENT_CLIPPING_TYPE_ABS is handled by the mxnet optimizer directly
        if self.optimizer_config.gradient_clipping_type == C.GRADIENT_CLIPPING_TYPE_NORM:
            if gradient_norm is None:
                gradient_norm = model.get_global_gradient_norm()
            # clip gradients
            if gradient_norm > self.optimizer_config.gradient_clipping_threshold:
                ratio = self.optimizer_config.gradient_clipping_threshold / gradient_norm
                model.rescale_gradients(ratio)

        # If using an extended optimizer, provide extra state information about the current batch
        optimizer = model.optimizer
        if metric_loss is not None and isinstance(optimizer, SockeyeOptimizer):
            # Loss for this batch
            metric_loss.reset()
            metric_loss.update(batch.label, model.module.get_outputs())
            [(_, m_val)] = metric_loss.get_name_value()
            batch_state = BatchState(metric_val=m_val)
            optimizer.pre_update_batch(batch_state)

        ########
        # UPDATE
        ########
        model.update()

        if model.monitor is not None:
            results = model.monitor.toc()
            if results:
                for _, k, v in results:
                    logger.info('Monitor: Batch [{:d}] {:s} {:s}'.format(self.state.updates, k, v))

    def _evaluate(self, val_iter: data_io.BaseParallelSampleIter, val_metric: mx.metric.EvalMetric):
        """
        Evaluates the model on the validation data and updates the validation metric(s).
        """
        val_iter.reset()
        val_metric.reset()
        self.model.evaluate(val_iter, val_metric)

    def _update_metrics(self,
                        metric_train: mx.metric.EvalMetric,
                        metric_val: mx.metric.EvalMetric,
                        process_manager: Optional['DecoderProcessManager'] = None):
        """
        Updates metrics for current checkpoint. If a process manager is given, also collects previous decoding results
        and spawns a new decoding process.
        Writes all metrics to the metrics file and optionally logs to tensorboard.
        """
        checkpoint_metrics = {"epoch": self.state.epoch,
                              "learning-rate": self.model.optimizer.learning_rate,
                              "gradient-norm": self.state.gradient_norm,
                              "time-elapsed": time.time() - self.state.start_tic}
        gpu_memory_usage = utils.get_gpu_memory_usage(self.model.context)
        if gpu_memory_usage is not None:
            checkpoint_metrics['used-gpu-memory'] = sum(v[0] for v in gpu_memory_usage.values())

        for name, value in metric_train.get_name_value():
            checkpoint_metrics["%s-train" % name] = value
        for name, value in metric_val.get_name_value():
            checkpoint_metrics["%s-val" % name] = value

        if process_manager is not None:
            process_manager.wait_to_finish()
            result = process_manager.collect_results()
            if result is not None:
                decoded_checkpoint, decoder_metrics = result
                self.state.metrics[decoded_checkpoint - 1].update(decoder_metrics)
                if self.tensorboard_logger is not None:
                    self.tensorboard_logger.log_metrics(decoder_metrics, decoded_checkpoint)
            process_manager.start_decoder(self.state.checkpoint)

        self.state.metrics.append(checkpoint_metrics)
        utils.write_metrics_file(self.state.metrics, self.metrics_fname)
        if self.tensorboard_logger is not None:
            self.tensorboard_logger.log_metrics(checkpoint_metrics, self.state.checkpoint)

    def _cleanup(self, lr_decay_opt_states_reset: str, process_manager: Optional['DecoderProcessManager'] = None):
        """
        Cleans parameter files, training state directory and waits for remaining decoding processes.
        """
        utils.cleanup_params_files(self.model.output_dir, self.max_params_files_to_keep,
                                   self.state.checkpoint, self.state.best_checkpoint)
        if process_manager is not None:
            process_manager.wait_to_finish()
            result = process_manager.collect_results()
            if result is not None:
                decoded_checkpoint, decoder_metrics = result
                self.state.metrics[decoded_checkpoint - 1].update(decoder_metrics)
                if self.tensorboard_logger is not None:
                    self.tensorboard_logger.log_metrics(decoder_metrics, decoded_checkpoint)

        final_training_state_dirname = os.path.join(self.model.output_dir, C.TRAINING_STATE_DIRNAME)
        if os.path.exists(final_training_state_dirname):
            shutil.rmtree(final_training_state_dirname)
        if lr_decay_opt_states_reset == C.LR_DECAY_OPT_STATES_RESET_BEST:
            best_opt_states_fname = os.path.join(self.model.output_dir, C.OPT_STATES_BEST)
            if os.path.exists(best_opt_states_fname):
                os.remove(best_opt_states_fname)

    def _initialize_parameters(self, params: Optional[str], allow_missing_params: bool):
        self.model.initialize_parameters(self.optimizer_config.initializer, allow_missing_params)
        if params is not None:
            logger.info("Training will start with parameters loaded from '%s'", params)
            self.model.load_params_from_file(params, allow_missing_params=allow_missing_params)
        self.model.log_parameters()

    def _initialize_optimizer(self):
        self.model.initialize_optimizer(self.optimizer_config)

    def _adjust_learning_rate(self, has_improved: bool, lr_decay_param_reset: bool, lr_decay_opt_states_reset: str):
        """
        Adjusts the optimizer learning rate if required.
        """
        if self.optimizer_config.lr_scheduler is not None:
            if issubclass(type(self.optimizer_config.lr_scheduler), lr_scheduler.AdaptiveLearningRateScheduler):
                lr_adjusted = self.optimizer_config.lr_scheduler.new_evaluation_result(has_improved)  # type: ignore
            else:
                lr_adjusted = False
            if lr_adjusted and not has_improved:
                if lr_decay_param_reset:
                    logger.info("Loading parameters from last best checkpoint: %d",
                                self.state.best_checkpoint)
                    self.model.load_params_from_file(self.best_params_fname)
                if lr_decay_opt_states_reset == C.LR_DECAY_OPT_STATES_RESET_INITIAL:
                    logger.info("Loading initial optimizer states")
                    self.model.load_optimizer_states(os.path.join(self.model.output_dir, C.OPT_STATES_INITIAL))
                elif lr_decay_opt_states_reset == C.LR_DECAY_OPT_STATES_RESET_BEST:
                    logger.info("Loading optimizer states from best checkpoint: %d",
                                self.state.best_checkpoint)
                    self.model.load_optimizer_states(os.path.join(self.model.output_dir, C.OPT_STATES_BEST))

    @property
    def best_params_fname(self) -> str:
        return os.path.join(self.model.output_dir, C.PARAMS_BEST_NAME)

    @property
    def current_params_fname(self) -> str:
        return os.path.join(self.model.output_dir, C.PARAMS_NAME % self.state.checkpoint)

    @property
    def metrics_fname(self) -> str:
        return os.path.join(self.model.output_dir, C.METRICS_NAME)

    @property
    def training_state_dirname(self) -> str:
        return os.path.join(self.model.output_dir, C.TRAINING_STATE_DIRNAME)

    @staticmethod
    def _create_eval_metric(metric_name: str) -> mx.metric.EvalMetric:
        """
        Creates an EvalMetric given a metric names.
        """
        # output_names refers to the list of outputs this metric should use to update itself, e.g. the softmax output
        if metric_name == C.ACCURACY:
            return utils.Accuracy(ignore_label=C.PAD_ID, output_names=[C.SOFTMAX_OUTPUT_NAME])
        elif metric_name == C.PERPLEXITY:
            return mx.metric.Perplexity(ignore_label=C.PAD_ID, output_names=[C.SOFTMAX_OUTPUT_NAME])
        else:
            raise ValueError("unknown metric name")

    @staticmethod
    def _create_eval_metric_composite(metric_names: List[str]) -> mx.metric.CompositeEvalMetric:
        """
        Creates a composite EvalMetric given a list of metric names.
        """
        metrics = [EarlyStoppingTrainer._create_eval_metric(metric_name) for metric_name in metric_names]
        return mx.metric.create(metrics)

    def _create_metrics(self, metrics: List[str], optimizer: mx.optimizer.Optimizer,
                        loss: loss.Loss) -> Tuple[mx.metric.EvalMetric,
                                                  mx.metric.EvalMetric,
                                                  Optional[mx.metric.EvalMetric]]:
        metric_train = self._create_eval_metric_composite(metrics)
        metric_val = self._create_eval_metric_composite(metrics)
        # If optimizer requires it, track loss as metric
        if isinstance(optimizer, SockeyeOptimizer):
            if optimizer.request_optimized_metric:
                metric_loss = self._create_eval_metric(self.state.early_stopping_metric)
            else:
                metric_loss = loss.create_metric()
        else:
            metric_loss = None
        return metric_train, metric_val, metric_loss

    def _update_best_params_link(self):
        """
        Updates the params.best link to the latest best parameter file.
        """
        best_params_path = self.best_params_fname
        actual_best_params_fname = C.PARAMS_NAME % self.state.best_checkpoint
        if os.path.lexists(best_params_path):
            os.remove(best_params_path)
        os.symlink(actual_best_params_fname, best_params_path)

    def _update_best_optimizer_states(self, lr_decay_opt_states_reset: str):
        if lr_decay_opt_states_reset == C.LR_DECAY_OPT_STATES_RESET_BEST:
            self.model.save_optimizer_states(os.path.join(self.model.output_dir, C.OPT_STATES_BEST))

    def _save_initial_optimizer_states(self, lr_decay_opt_states_reset: str):
        if lr_decay_opt_states_reset == C.LR_DECAY_OPT_STATES_RESET_INITIAL:
            self.model.save_optimizer_states(os.path.join(self.model.output_dir, C.OPT_STATES_INITIAL))

    def _check_args(self,
                    metrics: List[str],
                    early_stopping_metric: str,
                    lr_decay_opt_states_reset: str,
                    lr_decay_param_reset: bool,
                    cp_decoder: Optional[checkpoint_decoder.CheckpointDecoder] = None):
        """
        Helper function that checks various configuration compatibilities.
        """
        utils.check_condition(early_stopping_metric in metrics, "Early stopping metric must be tracked.")
        utils.check_condition(len(metrics) > 0, "At least one metric must be provided.")
        for metric in metrics:
            utils.check_condition(metric in C.METRICS, "Unknown metric to track during training: %s" % metric)

        if 'dist' in self.optimizer_config.kvstore:
            # In distributed training the optimizer will run remotely. For eve we however need to pass information about
            # the loss, which is not possible anymore by means of accessing self.module._curr_module._optimizer.
            utils.check_condition(self.optimizer_config.name != C.OPTIMIZER_EVE,
                                  "Eve optimizer not supported with distributed training.")
            utils.check_condition(
                not issubclass(type(self.optimizer_config.lr_scheduler), lr_scheduler.AdaptiveLearningRateScheduler),
                "Adaptive learning rate schedulers not supported with a dist kvstore. "
                "Try a fixed schedule such as %s." % C.LR_SCHEDULER_FIXED_RATE_INV_SQRT_T)
            utils.check_condition(not lr_decay_param_reset, "Parameter reset when the learning rate decays not "
                                                            "supported with distributed training.")
            utils.check_condition(lr_decay_opt_states_reset == C.LR_DECAY_OPT_STATES_RESET_OFF,
                                  "Optimizer state reset when the learning rate decays "
                                  "not supported with distributed training.")

        utils.check_condition(self.optimizer_config.gradient_clipping_type in C.GRADIENT_CLIPPING_TYPES,
                              "Unknown gradient clipping type %s" % self.optimizer_config.gradient_clipping_type)

        utils.check_condition(early_stopping_metric in C.METRICS,
                              "Unsupported early-stopping metric: %s" % early_stopping_metric)
        if early_stopping_metric == C.BLEU:
            utils.check_condition(cp_decoder is not None, "%s requires CheckpointDecoder" % C.BLEU)

    def _save_params(self):
        """
        Saves model parameters at current checkpoint and optionally cleans up older parameter files to save disk space.
        """
        self.model.save_params_to_file(self.current_params_fname)
        utils.cleanup_params_files(self.model.output_dir, self.max_params_files_to_keep, self.state.checkpoint,
                                   self.state.best_checkpoint)

    def _save_training_state(self, train_iter: data_io.BaseParallelSampleIter):
        """
        Saves current training state.
        """
        # Create temporary directory for storing the state of the optimization process
        training_state_dirname = os.path.join(self.model.output_dir, C.TRAINING_STATE_TEMP_DIRNAME)
        if not os.path.exists(training_state_dirname):
            os.mkdir(training_state_dirname)

        # (1) Parameters: link current file
        params_base_fname = C.PARAMS_NAME % self.state.checkpoint
        os.symlink(os.path.join("..", params_base_fname),
                   os.path.join(training_state_dirname, C.TRAINING_STATE_PARAMS_NAME))

        # (2) Optimizer states
        opt_state_fname = os.path.join(training_state_dirname, C.OPT_STATES_LAST)
        self.model.save_optimizer_states(opt_state_fname)

        # (3) Data iterator
        train_iter.save_state(os.path.join(training_state_dirname, C.BUCKET_ITER_STATE_NAME))

        # (4) Random generators
        # RNG states: python's random and np.random provide functions for
        # storing the state, mxnet does not, but inside our code mxnet's RNG is
        # not used AFAIK
        with open(os.path.join(training_state_dirname, C.RNG_STATE_NAME), "wb") as fp:
            pickle.dump(random.getstate(), fp)
            pickle.dump(np.random.get_state(), fp)

        # (5) Training state
        self.state.save(os.path.join(training_state_dirname, C.TRAINING_STATE_NAME))

        # (6) Learning rate scheduler
        with open(os.path.join(training_state_dirname, C.SCHEDULER_STATE_NAME), "wb") as fp:
            pickle.dump(self.optimizer_config.lr_scheduler, fp)

        # First we rename the existing directory to minimize the risk of state
        # loss if the process is aborted during deletion (which will be slower
        # than directory renaming)
        delete_training_state_dirname = os.path.join(self.model.output_dir, C.TRAINING_STATE_TEMP_DELETENAME)
        if os.path.exists(self.training_state_dirname):
            os.rename(self.training_state_dirname, delete_training_state_dirname)
        os.rename(training_state_dirname, self.training_state_dirname)
        if os.path.exists(delete_training_state_dirname):
            shutil.rmtree(delete_training_state_dirname)

    def _load_training_state(self, train_iter: data_io.BaseParallelSampleIter):
        """
        Loads the full training state from disk.

        :param train_iter: training data iterator.
        """
        # (1) Parameters
        params_fname = os.path.join(self.training_state_dirname, C.TRAINING_STATE_PARAMS_NAME)
        self.model.load_params_from_file(params_fname)

        # (2) Optimizer states
        opt_state_fname = os.path.join(self.training_state_dirname, C.OPT_STATES_LAST)
        self.model.load_optimizer_states(opt_state_fname)

        # (3) Data Iterator
        train_iter.load_state(os.path.join(self.training_state_dirname, C.BUCKET_ITER_STATE_NAME))

        # (4) Random generators
        # RNG states: python's random and np.random provide functions for
        # storing the state, mxnet does not, but inside our code mxnet's RNG is
        # not used AFAIK
        with open(os.path.join(self.training_state_dirname, C.RNG_STATE_NAME), "rb") as fp:
            random.setstate(pickle.load(fp))
            np.random.set_state(pickle.load(fp))

        # (5) Training state
        self.state = TrainState.load(os.path.join(self.training_state_dirname, C.TRAINING_STATE_NAME))

        # (6) Learning rate scheduler
        with open(os.path.join(self.training_state_dirname, C.SCHEDULER_STATE_NAME), "rb") as fp:
            self.optimizer_config.lr_scheduler = pickle.load(fp)
        # initialize optimizer again
        self.model.initialize_optimizer(self.optimizer_config)


class TensorboardLogger:
    """
    Thin wrapper for Tensorboard API to log scalar values.
    """

    def __init__(self, log_dir: str) -> None:
        try:
            import tensorboard  # pylint: disable=import-error
            from tensorboard.summary import scalar
        except ImportError:
            raise RuntimeError("Please install tensorboard.")
        if os.path.exists(log_dir):
            logger.info("Deleting existing tensorboard log dir %s", log_dir)
            shutil.rmtree(log_dir)
        logger.info("Logging training events for Tensorboard at '%s'", log_dir)
        self.log_dir = log_dir
        self.summary_writer = tensorboard.FileWriter(log_dir)
        self.scalar = scalar

    def log_metrics(self, metrics: Dict[str, Union[float, int]], checkpoint: int):
        for name, value in metrics.items():
            self.summary_writer.add_summary(self.scalar(name=name, scalar=value), global_step=checkpoint)


class Speedometer:
    """
    Custom Speedometer to log samples and words per second.
    """

    def __init__(self, frequency: int = 50, auto_reset: bool = True) -> None:
        self.frequency = frequency
        self.init = False
        self.tic = 0.0
        self.last_count = 0
        self.auto_reset = auto_reset
        self.samples = 0
        self.tokens = 0
        self.msg = 'Epoch[%d] Batch [%d]\tSpeed: %.2f samples/sec %.2f tokens/sec %.2f updates/sec'

    def __call__(self, epoch: int, updates: int, samples: int, tokens: int, metric: Optional[mx.metric.EvalMetric]):
        count = updates
        if self.last_count > count:
            self.init = False
        self.last_count = count
        self.samples += samples
        self.tokens += tokens

        if self.init:
            if count % self.frequency == 0:
                toc = (time.time() - self.tic)
                updates_per_sec = self.frequency / toc
                samples_per_sec = self.samples / toc
                tokens_per_sec = self.tokens / toc
                self.samples = 0
                self.tokens = 0

                if metric is not None:
                    name_value = metric.get_name_value()
                    if self.auto_reset:
                        metric.reset()
                    logger.info(self.msg + '\t%s=%f' * len(name_value),
                                epoch, count, samples_per_sec, tokens_per_sec, updates_per_sec, *sum(name_value, ()))
                else:
                    logger.info(self.msg, epoch, count, samples_per_sec)

                self.tic = time.time()
        else:
            self.init = True
            self.tic = time.time()


class DecoderProcessManager(object):
    """
    Thin wrapper around a CheckpointDecoder instance to start non-blocking decodes and collect the results.

    :param output_folder: Folder where decoder outputs are written to.
    :param decoder: CheckpointDecoder instance.
    """

    def __init__(self,
                 output_folder: str,
                 decoder: checkpoint_decoder.CheckpointDecoder) -> None:
        self.output_folder = output_folder
        self.decoder = decoder
        self.ctx = mp.get_context('spawn')  # type: ignore
        self.decoder_metric_queue = self.ctx.Queue()
        self.decoder_process = None  # type: Optional[mp.Process]

    def start_decoder(self, checkpoint: int):
        """
        Starts a new CheckpointDecoder process and returns. No other process may exist.

        :param checkpoint: The checkpoint to decode.
        """
        assert self.decoder_process is None
        output_name = os.path.join(self.output_folder, C.DECODE_OUT_NAME % checkpoint)
        self.decoder_process = self.ctx.Process(target=_decode_and_evaluate,
                                                args=(self.decoder, checkpoint, output_name, self.decoder_metric_queue))
        self.decoder_process.name = 'Decoder-%d' % checkpoint
        logger.info("Starting process: %s", self.decoder_process.name)
        self.decoder_process.start()

    def collect_results(self) -> Optional[Tuple[int, Dict[str, float]]]:
        """
        Returns the decoded checkpoint and the decoder metrics or None if the queue is empty.
        """
        self.wait_to_finish()
        if self.decoder_metric_queue.empty():
            return None
        decoded_checkpoint, decoder_metrics = self.decoder_metric_queue.get()
        assert self.decoder_metric_queue.empty()
        return decoded_checkpoint, decoder_metrics

    def wait_to_finish(self):
        if self.decoder_process is None:
            return
        if not self.decoder_process.is_alive():
            self.decoder_process = None
            return
        logger.warning("Waiting for process %s to finish.", self.decoder_process.name)
        wait_start = time.time()
        self.decoder_process.join()
        self.decoder_process = None
        wait_time = int(time.time() - wait_start)
        logger.warning("Had to wait %d seconds for the checkpoint decoder to finish. Consider increasing the "
                       "checkpoint frequency (updates between checkpoints, see %s) or reducing the size of the "
                       "validation samples that are decoded (see %s)." % (wait_time,
                                                                          C.TRAIN_ARGS_CHECKPOINT_FREQUENCY,
                                                                          C.TRAIN_ARGS_MONITOR_BLEU))


def _decode_and_evaluate(decoder: checkpoint_decoder.CheckpointDecoder,
                         checkpoint: int,
                         output_name: str,
                         queue: mp.Queue):
    """
    Decodes and evaluates using given checkpoint_decoder and puts result in the queue,
    indexed by the checkpoint.
    """
    metrics = decoder.decode_and_evaluate(checkpoint, output_name)
    queue.put((checkpoint, metrics))<|MERGE_RESOLUTION|>--- conflicted
+++ resolved
@@ -65,11 +65,8 @@
                  default_bucket_key: Tuple[int, int],
                  bucketing: bool,
                  gradient_compression_params: Optional[Dict[str, Any]] = None,
-<<<<<<< HEAD
                  fixed_param_names: Optional[List[str]] = None) -> None:
-=======
-                 use_pointer_nets: bool = False) -> None:
->>>>>>> f7e46b9c
+
         super().__init__(config)
         self.context = context
         self.output_dir = output_dir
@@ -78,7 +75,6 @@
         self._gradient_compression_params = gradient_compression_params
         self._initialize(provide_data, provide_label, default_bucket_key)
         self._monitor = None  # type: Optional[mx.monitor.Monitor]
-        self.use_pointer_nets = use_pointer_nets
 
     def _initialize(self,
                     provide_data: List[mx.io.DataDesc],
@@ -150,18 +146,11 @@
             # target_decoded: (batch_size * target_seq_len, decoder_depth)
             target_decoded = mx.sym.reshape(data=target_decoded, shape=(-3, 0))
 
-<<<<<<< HEAD
             # TODO: context is returned only by recurrent decoder at the moment
             if len(target_decoded_and_context.list_outputs()) > 1:
                 context = target_decoded_and_context[1]
                 context = mx.sym.reshape(data=context, shape=(-3, 0))
-=======
-            #TODO: context is returned only by recurrent decoder at the moment
-            if len(target_decoded_and_context.list_outputs()) > 1:
-                context = target_decoded_and_context[1]
-                context = mx.sym.reshape(data=context, shape=(-3, 0))
-                # TODO: currently we are not using the context, it will be used in the new output layer implementation
->>>>>>> f7e46b9c
+
 
             # output layer
             # logits: (batch_size * target_seq_len, target_vocab_size)
@@ -170,11 +159,7 @@
                 probs = self.model_loss.get_loss(logits, labels)
             else:
                 softmax_probs = self.output_layer(target_decoded, context=context)
-<<<<<<< HEAD
                 probs = self.model_loss.get_loss(softmax_probs, mx.sym.Group([labels, pointer_labels]))
-=======
-                probs = self.model_loss.get_loss(softmax_probs, labels)
->>>>>>> f7e46b9c
 
             return mx.sym.Group(probs), data_names, label_names
 
